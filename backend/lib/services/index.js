--- conflicted
+++ resolved
@@ -23,9 +23,6 @@
   members: require('./members'),
   administrators: require('./administrators'),
   journals: require('./journals'),
-<<<<<<< HEAD
-  healthz: require('./healthz')
-=======
+  healthz: require('./healthz'),
   customAddonDefinitions: require('./customAddonDefinitions')
->>>>>>> 7498ec44
 }