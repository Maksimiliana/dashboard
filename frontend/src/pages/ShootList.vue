--- conflicted
+++ resolved
@@ -101,13 +101,8 @@
           <td class="nowrap text-xs-center" v-if="columnVisible('purpose')">
             <purpose-tag :purpose="getPurpose(props.item)"></purpose-tag>
           </td>
-<<<<<<< HEAD
           <td class="nowrap text-xs-center" v-if="columnVisible('lastOperation')">
-            <shoot-status :operation="props.item.lastOperation" :lastError="props.item.lastError" :popperKey="props.item.name"></shoot-status>
-=======
-          <td class="nowrap text-xs-center" v-show="columnVisible('lastOperation')">
             <shoot-status :operation="props.item.lastOperation" :lastError="props.item.lastError" :popperKey="props.item.name" :isHibernated="props.item.isHibernated"></shoot-status>
->>>>>>> e4c11948
           </td>
           <td class="nowrap text-xs-center" v-if="columnVisible('readiness')">
             <template v-for="tag in props.item.tags">
